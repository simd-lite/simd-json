--- conflicted
+++ resolved
@@ -257,13 +257,8 @@
                 }
                 self.parse_str_().map(Value::from)
             }
-<<<<<<< HEAD
             b'-' => self.parse_number_root(true).map(Value::Number),
-            b'0'...b'9' => self.parse_number_root(false).map(Value::Number),
-=======
-            b'-' => self.parse_number_root(true).map(Value::from),
-            b'0'..=b'9' => self.parse_number_root(false).map(Value::from),
->>>>>>> a72ddd49
+            b'0'..=b'9' => self.parse_number_root(false).map(Value::Number),
             b'n' => Ok(Value::Null),
             b't' => Ok(Value::Bool(true)),
             b'f' => Ok(Value::Bool(false)),
@@ -285,13 +280,8 @@
                 }
                 self.parse_str_().map(Value::from)
             }
-<<<<<<< HEAD
             b'-' => self.parse_number_(true).map(Value::Number),
-            b'0'...b'9' => self.parse_number_(false).map(Value::Number),
-=======
-            b'-' => self.parse_number_(true).map(Value::from),
-            b'0'..=b'9' => self.parse_number_(false).map(Value::from),
->>>>>>> a72ddd49
+            b'0'..=b'9' => self.parse_number_(false).map(Value::Number),
             b'n' => Ok(Value::Null),
             b't' => Ok(Value::Bool(true)),
             b'f' => Ok(Value::Bool(false)),
